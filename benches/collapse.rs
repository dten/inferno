<<<<<<< HEAD
=======
use criterion::*;
use inferno::collapse::dtrace;
use inferno::collapse::perf;
use inferno::collapse::sample;
use inferno::collapse::Collapse;
use libflate::gzip::Decoder;
>>>>>>> 9d7657a7
use std::fs::File;
use std::io::{self, BufReader, Read};

use criterion::*;
use inferno::collapse::{dtrace, perf, Collapse};
use libflate::gzip::Decoder;

const INFILE_DTRACE: &str = "flamegraph/example-dtrace-stacks.txt";
const INFILE_PERF: &str = "flamegraph/example-perf-stacks.txt.gz";

fn collapse_benchmark<C>(c: &mut Criterion, mut collapser: C, id: &str, infile: &str)
where
    C: 'static + Collapse,
{
    let mut f = File::open(infile).expect("file not found");

    let mut bytes = Vec::new();
    if infile.ends_with(".gz") {
        let mut r = BufReader::new(Decoder::new(f).unwrap());
        r.read_to_end(&mut bytes).expect("Could not read file");
    } else {
        f.read_to_end(&mut bytes).expect("Could not read file");
    }

    c.bench(
        "collapse",
        ParameterizedBenchmark::new(
            id,
            move |b, data| {
                b.iter(|| {
                    let _folder = collapser.collapse(data.as_slice(), io::sink());
                })
            },
            vec![bytes],
        )
        .sample_size(100)
        .throughput(|bytes| Throughput::Bytes(bytes.len() as u32)),
    );
}

fn dtrace_single(c: &mut Criterion) {
    let mut options = dtrace::Options::default();
    options.nthreads = 1;
    collapse_benchmark(
        c,
        dtrace::Folder::from(options),
        "dtrace_single",
        INFILE_DTRACE,
    );
}

fn dtrace_multi(c: &mut Criterion) {
    let mut options = dtrace::Options::default();
    options.nthreads = num_cpus::get();
    collapse_benchmark(
        c,
        dtrace::Folder::from(options),
        "dtrace_multi",
        INFILE_DTRACE,
    );
}

<<<<<<< HEAD
fn perf_single(c: &mut Criterion) {
    let mut options = perf::Options::default();
    options.nthreads = 1;
    collapse_benchmark(c, perf::Folder::from(options), "perf_single", INFILE_PERF);
}

fn perf_multi(c: &mut Criterion) {
    let mut options = perf::Options::default();
    options.nthreads = num_cpus::get();
    collapse_benchmark(c, perf::Folder::from(options), "perf_multi", INFILE_PERF);
}

criterion_group!(
    benches,
    dtrace_single,
    dtrace_multi,
    perf_single,
    perf_multi,
);

=======
fn sample(c: &mut Criterion) {
    let infile = "tests/data/collapse-sample/sample.txt";
    collapse_benchmark(
        c,
        sample::Folder::from(sample::Options::default()),
        "sample",
        infile,
    );
}

criterion_group!(benches, dtrace, perf, sample);
>>>>>>> 9d7657a7
criterion_main!(benches);<|MERGE_RESOLUTION|>--- conflicted
+++ resolved
@@ -1,17 +1,8 @@
-<<<<<<< HEAD
-=======
-use criterion::*;
-use inferno::collapse::dtrace;
-use inferno::collapse::perf;
-use inferno::collapse::sample;
-use inferno::collapse::Collapse;
-use libflate::gzip::Decoder;
->>>>>>> 9d7657a7
 use std::fs::File;
 use std::io::{self, BufReader, Read};
 
 use criterion::*;
-use inferno::collapse::{dtrace, perf, Collapse};
+use inferno::collapse::{dtrace, perf, sample, Collapse};
 use libflate::gzip::Decoder;
 
 const INFILE_DTRACE: &str = "flamegraph/example-dtrace-stacks.txt";
@@ -69,7 +60,6 @@
     );
 }
 
-<<<<<<< HEAD
 fn perf_single(c: &mut Criterion) {
     let mut options = perf::Options::default();
     options.nthreads = 1;
@@ -82,15 +72,6 @@
     collapse_benchmark(c, perf::Folder::from(options), "perf_multi", INFILE_PERF);
 }
 
-criterion_group!(
-    benches,
-    dtrace_single,
-    dtrace_multi,
-    perf_single,
-    perf_multi,
-);
-
-=======
 fn sample(c: &mut Criterion) {
     let infile = "tests/data/collapse-sample/sample.txt";
     collapse_benchmark(
@@ -101,6 +82,13 @@
     );
 }
 
-criterion_group!(benches, dtrace, perf, sample);
->>>>>>> 9d7657a7
+criterion_group!(
+    benches,
+    dtrace_single,
+    dtrace_multi,
+    perf_single,
+    perf_multi,
+    sample,
+);
+
 criterion_main!(benches);